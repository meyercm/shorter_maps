--- conflicted
+++ resolved
@@ -277,14 +277,12 @@
       end
     end
 
-<<<<<<< HEAD
     describe "nested sigils" do
       example "two levels" do
         [a,b,c] = [1,2,3]
         expect ~M{a, b: ~M(b, c)} |> to(eq(%{a: 1, b: %{b: 2, c: 3}}))
       end
     end
-=======
     describe "literals" do
       example "adding" do
         a = 1
@@ -318,7 +316,6 @@
       end
     end
 
->>>>>>> e4b17f1a
   end
 
 end