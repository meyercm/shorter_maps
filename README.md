## ShorterMaps

`~M` sigil for map shorthand. `~M{a} ~> %{a: a}`

`{:shorter_maps, "~> 2.0"},`

### New Features
#### v2.1

 - Allow zero arity functions: `~M{node()}` => `%{node: node()}`

#### v2.0

 - _Backward incompatible change_: keys must now be separated with commas.
 - Struct names are still followed by a space: `~M{%Person id, name}`
 - "Mixed mode" allows non-matching keys and variables, e.g.
`~M{key_1, key_2, key_3: other_var}` => `%{key_1: key_1, key_2: key_2, key_3: other_var}`

#### v1.2

 - Added support for map update syntax (`~M{old_map|first_name last_name}`),
instead of writing `%{old_map|first_name: first_name, last_name: last_name}`.
Works with both `~m` and `~M`.

#### v1.1

 - Added support for leading underscore variables (`~M{_id name} = person`),
which allows specifying structural requirements while minimizing compiler warnings
for unused variables.

### Motivation

Code like `%{id: id, name: name, address: address}` occurs with high frequency
in many programming languages.  In Elixir, additional uses occur as we pattern
match to destructure existing maps.

ES6 provided javascript with a shorthand to create maps with keys inferred by
variable names, and allowed destructuring those maps into variables named for
the keys.  `ShorterMaps` provides that functionality to Elixir.

### Credits

ShorterMaps adds additional features to the original project, `ShortMaps`,
located [here][original-repo]. The reasons for the divergence are summarized
[here][divergent-opinion-issue].

### Syntax Overview => Macro Expansions

`~M` and `~m` can be used to replace maps __anywhere__ in your code. Here are the syntactic variants the macro exposes:

* Atom keys: `~M{a, b}` => `%{a: a, b: b}`
* String keys: `~m{a, b}` => `%{"a" => a, "b" => b}`
* Structs: `~M{%Person id, name}` => `%Person{id: id, name: name}`
* Pinned variables: `~M{^a, b}` => `%{a: ^a, b: b}`
* Ignore matching: `~M{_a, b}` => `%{a: _a, b: b}`
* Map update: `~M{old|a, b, c}` => `%{old|a: a, b: b, c: c}`
* Mixed mode: `~M{a, b: b_alt}` => `%{a: a, b: b_alt}`
<<<<<<< HEAD
* Modifiers: `~m{blah}a == ~M{blah}` or `~M{blah}s == ~m{blah}`
=======
* Zero-arity: `~M{a, b()}` => `%{a: a, b: b()}`
>>>>>>> 2cd712d7

**Note**: you must `import ShorterMaps` for the sigils to work.

### Example Usage

```elixir
iex> import ShorterMaps
...> name = "Chris"
...> id = 6
...> ~M{name, id}
%{name: "Chris", id: 6}

...> # String Keys:
...> ~m{name, id}
%{"name" => "Chris", "id" => 6}

...> # Structs:
...> defmodule MyStruct do
...>   defstruct [id: nil]
...> end
...> ~M{%MyStruct id}
%MyStruct{id: 6}
```

### Pattern matching:
```elixir
iex> map = %{a: 1, b: 2, c: 3}
...> ~M{a, b} = map
...> a
1

# in function heads:
...> defmodule MyModule do
...>   def my_func(~M{name, _id}), do: {:id_present, name}
...>   def my_func(~M{name}), do: {:no_id, name}
...> end
iex> MyModule.my_func(%{name: "Chris"})
{:no_id, "Chris"}
...> MyModule.my_func(%{name: "Chris", id: 1})
{:id_present, "Chris"}

# Update syntax:
iex> old_map = %{id: 1, name: "Chris"}
...> id = 7
...> ~M{old_map|id} # => %{old_map|id: id}
%{id: 7, name: "Chris"}

# Mixed keys:
iex> old_map = %{id: 1, first_name: "Chris", last_name: "Meyer"}
...> new_id = 6
...> first_name = "C"
...> ~M{old_map|id: new_id, first_name}
%{id: 6, first_name: "C", last_name: "Meyer"}

```

[google-groups]: https://groups.google.com/forum/#!topic/elixir-lang-core/NoUo2gqQR3I
[original-repo]: https://github.com/whatyouhide/short_maps
[divergent-opinion-issue]: https://github.com/whatyouhide/short_maps/issues/11<|MERGE_RESOLUTION|>--- conflicted
+++ resolved
@@ -5,6 +5,7 @@
 `{:shorter_maps, "~> 2.0"},`
 
 ### New Features
+
 #### v2.1
 
  - Allow zero arity functions: `~M{node()}` => `%{node: node()}`
@@ -55,11 +56,8 @@
 * Ignore matching: `~M{_a, b}` => `%{a: _a, b: b}`
 * Map update: `~M{old|a, b, c}` => `%{old|a: a, b: b, c: c}`
 * Mixed mode: `~M{a, b: b_alt}` => `%{a: a, b: b_alt}`
-<<<<<<< HEAD
+* Zero-arity: `~M{a, b()}` => `%{a: a, b: b()}`
 * Modifiers: `~m{blah}a == ~M{blah}` or `~M{blah}s == ~m{blah}`
-=======
-* Zero-arity: `~M{a, b()}` => `%{a: a, b: b()}`
->>>>>>> 2cd712d7
 
 **Note**: you must `import ShorterMaps` for the sigils to work.
 
